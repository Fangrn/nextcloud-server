<?php

<<<<<<< HEAD
// Init owncloud
require_once '../../lib/base.php';

=======
>>>>>>> d1c0f2a7
// Check if we are a user
OCP\JSON::callCheck();
OC_JSON::checkLoggedIn();

$username = isset($_POST["username"]) ? $_POST["username"] : OC_User::getUser();
$password = $_POST["password"];
$oldPassword=isset($_POST["oldpassword"])?$_POST["oldpassword"]:'';

$userstatus = null;
if(OC_Group::inGroup(OC_User::getUser(), 'admin')) {
	$userstatus = 'admin';
}
if(OC_SubAdmin::isUserAccessible(OC_User::getUser(), $username)) {
	$userstatus = 'subadmin';
}
if(OC_User::getUser() === $username) {
<<<<<<< HEAD
	if (OC_User::checkPassword($username, $oldPassword))
	{
=======
	if (OC_User::checkPassword($username, $oldPassword)) {
>>>>>>> d1c0f2a7
		$userstatus = 'user';
	}  else {
		if (!OC_Util::isUserVerified()) {
			$userstatus = null;
		}
	}
}

if(is_null($userstatus)) {
	OC_JSON::error( array( "data" => array( "message" => "Authentication error" )));
	exit();
}

if($userstatus === 'admin' || $userstatus === 'subadmin') {
	OC_JSON::verifyUser();
}

// Return Success story
if( OC_User::setPassword( $username, $password )) {
	OC_JSON::success(array("data" => array( "username" => $username )));
}
else{
	OC_JSON::error(array("data" => array( "message" => "Unable to change password" )));
}<|MERGE_RESOLUTION|>--- conflicted
+++ resolved
@@ -1,11 +1,5 @@
 <?php
 
-<<<<<<< HEAD
-// Init owncloud
-require_once '../../lib/base.php';
-
-=======
->>>>>>> d1c0f2a7
 // Check if we are a user
 OCP\JSON::callCheck();
 OC_JSON::checkLoggedIn();
@@ -22,12 +16,7 @@
 	$userstatus = 'subadmin';
 }
 if(OC_User::getUser() === $username) {
-<<<<<<< HEAD
-	if (OC_User::checkPassword($username, $oldPassword))
-	{
-=======
 	if (OC_User::checkPassword($username, $oldPassword)) {
->>>>>>> d1c0f2a7
 		$userstatus = 'user';
 	}  else {
 		if (!OC_Util::isUserVerified()) {
