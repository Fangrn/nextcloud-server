--- conflicted
+++ resolved
@@ -94,15 +94,8 @@
 				$result = \OC_DB::executeAudited($sql, array($table));
 				break;
 			case 'oci':
-<<<<<<< HEAD
-				$sql = "SELECT table_name FROM user_tables WHERE table_name = '{$table}'";
-				$query = OC_DB::prepare($sql);
-				$result = $query->execute(array());
-				$exists = $result && $result->fetchOne();
-=======
 				$sql = 'SELECT TABLE_NAME FROM USER_TABLES WHERE TABLE_NAME = ?';
 				$result = \OC_DB::executeAudited($sql, array($table));
->>>>>>> c5f2ea9a
 				break;
 			case 'mssql':
 				$sql = 'SELECT TABLE_NAME FROM INFORMATION_SCHEMA.TABLES WHERE TABLE_NAME = ?';
