<?php
/**
 * Copyright (c) 2011 Bart Visscher <bartv@thisnet.nl>
 * Copyright (c) 2012 Georg Ehrke <ownclouddev at georgswebsite dot de>
 * This file is licensed under the Affero General Public License version 3 or
 * later.
 * See the COPYING-README file.
 */
?>
<form id="calendar">
	<fieldset class="personalblock">
	<legend><?php echo $l->t('Calendar'); ?></legend>
		<table class="nostyle">
			<tr><td><label for="timezone" class="bold"><?php echo $l->t('Timezone');?></label></td><td><select style="display: none;" id="timezone" name="timezone">
				<?php
				$continent = '';
				foreach($_['timezones'] as $timezone):
					$ex=explode('/', $timezone, 2);//obtain continent,city
					if (!isset($ex[1])) {
						$ex[1] = $ex[0];
						$ex[0] = "Other";
					}
					if ($continent!=$ex[0]):
						if ($continent!="") echo '</optgroup>';
						echo '<optgroup label="'.$ex[0].'">';
					endif;
					$city=strtr($ex[1], '_', ' ');
					$continent=$ex[0];
					echo '<option value="'.$timezone.'"'.($_['timezone'] == $timezone?' selected="selected"':'').'>'.$city.'</option>';
				endforeach;?>
			</select><input type="checkbox" name="timezonedetection" id="timezonedetection"><label for="timezonedetection"><?php echo $l->t('Check always for changes of the timezone'); ?></label></td></tr>

			<tr><td><label for="timeformat" class="bold"><?php echo $l->t('Timeformat');?></label></td><td>
				<select style="display: none; width: 60px;" id="timeformat" title="<?php echo "timeformat"; ?>" name="timeformat">
					<option value="24" id="24h"><?php echo $l->t("24h"); ?></option>
					<option value="ampm" id="ampm"><?php echo $l->t("12h"); ?></option>
				</select>
			</td></tr>

			<tr><td><label for="firstday" class="bold"><?php echo $l->t('First day of the week');?></label></td><td>
				<select style="display: none;" id="firstday" title="<?php echo "First day"; ?>" name="firstday">
					<option value="mo" id="mo"><?php echo $l->t("Monday"); ?></option>
					<option value="su" id="su"><?php echo $l->t("Sunday"); ?></option>
				</select>
			</td></tr>

<<<<<<< HEAD
            <tr><td><label for="" class="bold"><?php echo $l->t('Cache');?></label></td><td>
                <input id="cleancalendarcache" type="button" class="button" value="<?php echo $l->t('Clear cache for repeating events');?>">
            </td></tr>

        </table>
=======
		</table>
>>>>>>> 47685109

		<?php echo $l->t('Calendar CalDAV syncing addresses'); ?> (<a href="http://owncloud.org/synchronisation/" target="_blank"><?php echo $l->t('more info'); ?></a>)
		<dl>
		<dt><?php echo $l->t('Primary address (Kontact et al)'); ?></dt>
		<dd><code><?php echo OCP\Util::linkToRemote('caldav'); ?></code></dd>
		<dt><?php echo $l->t('iOS/OS X'); ?></dt>
		<dd><code><?php echo OCP\Util::linkToRemote('caldav'); ?>principals/<?php echo OCP\USER::getUser(); ?></code>/</dd>
		</dl>
        </fieldset>
</form><|MERGE_RESOLUTION|>--- conflicted
+++ resolved
@@ -44,15 +44,11 @@
 				</select>
 			</td></tr>
 
-<<<<<<< HEAD
             <tr><td><label for="" class="bold"><?php echo $l->t('Cache');?></label></td><td>
                 <input id="cleancalendarcache" type="button" class="button" value="<?php echo $l->t('Clear cache for repeating events');?>">
             </td></tr>
 
         </table>
-=======
-		</table>
->>>>>>> 47685109
 
 		<?php echo $l->t('Calendar CalDAV syncing addresses'); ?> (<a href="http://owncloud.org/synchronisation/" target="_blank"><?php echo $l->t('more info'); ?></a>)
 		<dl>
