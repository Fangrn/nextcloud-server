--- conflicted
+++ resolved
@@ -1,229 +1,3 @@
-<<<<<<< HEAD
-OC.Share={
-	icons:[],
-	itemUsers:[],
-	itemGroups:[],
-	itemPrivateLink:false,
-	usersAndGroups:[],
-	loadIcons:function() {
-		// Cache all icons for shared files
-		$.getJSON(OC.filePath('files_sharing', 'ajax', 'getstatuses.php'), function(result) {
-			if (result && result.status === 'success') {
-				$.each(result.data, function(item, hasPrivateLink) {
-					if (hasPrivateLink) {
-						OC.Share.icons[item] = OC.imagePath('core', 'actions/public');
-					} else {
-						OC.Share.icons[item] = OC.imagePath('core', 'actions/shared');
-					}
-				});
-			}
-		});
-	},
-	loadItem:function(item) {
-		$.ajax({type: 'GET', url: OC.filePath('files_sharing', 'ajax', 'getitem.php'), data: { item: item }, async: false, success: function(result) {
-			if (result && result.status === 'success') {
-				var item = result.data;
-				OC.Share.itemUsers = item.users;
-				OC.Share.itemGroups = item.groups;
-				OC.Share.itemPrivateLink = item.privateLink;
-			}
-		}});
-	},
-	share:function(source, uid_shared_with, permissions, callback) {
-		$.post(OC.filePath('files_sharing', 'ajax', 'share.php'), { sources: source, uid_shared_with: uid_shared_with, permissions: permissions }, function(result) {
-			if (result && result.status === 'success') {
-				if (callback) {
-					callback(result.data);
-				}
-			} else {
-				OC.dialogs.alert(result.data.message, 'Error while sharing');
-			}
-		});
-	},
-	unshare:function(source, uid_shared_with, callback) {
-		$.post(OC.filePath('files_sharing', 'ajax', 'unshare.php'), { source: source, uid_shared_with: uid_shared_with }, function(result) {
-			if (result && result.status === 'success') {
-				if (callback) {
-					callback();
-				}
-			} else {
-				OC.dialogs.alert('Error', 'Error while unsharing');
-			}
-		});
-	},
-	changePermissions:function(source, uid_shared_with, permissions) {
-		$.post(OC.filePath('files_sharing','ajax','setpermissions.php'), { source: source, uid_shared_with: uid_shared_with, permissions: permissions }, function(result) {
-			if (!result || result.status !== 'success') {
-				OC.dialogs.alert('Error', 'Error while changing permissions');
-			}
-		});
-	},
-	showDropDown:function(item, appendTo) {
-		OC.Share.loadItem(item);
-		var html = '<div id="dropdown" class="drop" data-item="'+item+'">';
-		html += '<select data-placeholder="User or Group" id="share_with" class="chzen-select">';
-		html += '<option value=""></option>';
-		html += '</select>';
-		html += '<div id="sharedWithList">';
-		html += '<ul id="userList"></ul>';
-		html += '<div id="groups" style="display:none;">';
-		html += '<br />';
-		html += 'Groups: ';
-		html += '<ul id="groupList"></ul>';
-		html += '</div>';
-		html += '</div>';
-		html += '<div id="privateLink">';
-		html += '<input type="checkbox" name="privateLinkCheckbox" id="privateLinkCheckbox" value="1" /><label for="privateLinkCheckbox">Share with private link</label>';
-		html += '<br />';
-		html += '<form id="emailPrivateLink">';
-		html += '<input id="privateLinkText" style="display:none; width:90%;" />';
-		html += '<input id="email" style="display:none; width:65%;" value="" placeholder="Email link to person" />';
-		html += '<input id="emailButton" style="display:none;" type="submit" value="Send" />';
-		html += '</form>';
-		html += '</div>';
-		$(html).appendTo(appendTo);
-		if (OC.Share.usersAndGroups.length < 1) {
-			$.ajax({type: 'GET', url: OC.filePath('files_sharing', 'ajax', 'userautocomplete.php'), async: false, success: function(users) {
-				if (users) {
-					OC.Share.usersAndGroups = users;
-					$.each(users, function(index, user) {
-						$(user).appendTo('#share_with');
-					});
-					$('#share_with').trigger('liszt:updated');
-				}
-			}});
-		} else {
-			$.each(OC.Share.usersAndGroups, function(index, user) {
-				$(user).appendTo('#share_with');
-			});
-			$('#share_with').trigger('liszt:updated');
-		}
-		if (OC.Share.itemUsers) {
-			$.each(OC.Share.itemUsers, function(index, user) {
-				if (user.parentFolder) {
-					OC.Share.addSharedWith(user.uid, user.permissions, false, user.parentFolder);
-				} else {
-					OC.Share.addSharedWith(user.uid, user.permissions, false, false);
-				}
-			});
-		}
-		if (OC.Share.itemGroups) {
-			$.each(OC.Share.itemGroups, function(index, group) {
-				if (group.parentFolder) {
-					OC.Share.addSharedWith(group.gid, group.permissions, group.users, group.parentFolder);
-				} else {
-					OC.Share.addSharedWith(group.gid, group.permissions, group.users, false);
-				}
-			});
-		}
-		if (OC.Share.itemPrivateLink) {
-			OC.Share.showPrivateLink(item, OC.Share.itemPrivateLink);
-		}
-		$('#dropdown').show('blind');
-		$('#share_with').chosen();
-	},
-	hideDropDown:function(callback) {
-		$('#dropdown').hide('blind', function() {
-			$('#dropdown').remove();
-			if (callback) {
-				callback.call();
-			}
-		});
-	},
-	addSharedWith:function(uid_shared_with, permissions, isGroup, parentFolder) {
-		if (parentFolder) {
-			var sharedWith = '<li>Parent folder '+parentFolder+' shared with '+uid_shared_with+'</li>';
-		} else {
-			var checked = ((permissions > 0) ? 'checked="checked"' : 'style="display:none;"');
-			var style = ((permissions == 0) ? 'style="display:none;"' : '');
-			var sharedWith = '<li data-uid_shared_with="'+uid_shared_with+'">';
-			sharedWith += '<a href="" class="unshare" style="display:none;"><img class="svg" alt="Unshare" src="'+OC.imagePath('core','actions/delete')+'"/></a>';
-			sharedWith += uid_shared_with;
-			sharedWith += '<input type="checkbox" name="permissions" id="'+uid_shared_with+'" class="permissions" '+checked+' />';
-			sharedWith += '<label class="edit" for="'+uid_shared_with+'" '+style+'>can edit</label>';
-			sharedWith += '</li>';
-		}
-		if (isGroup) {
-			// Groups are added to a different list
-			$('#groups').show();
-			$(sharedWith).appendTo('#groupList');
-			// Remove group from select form
-			$('#share_with option[value="'+uid_shared_with+'(group)"]').remove();
-			$('#share_with').trigger('liszt:updated');
-			// Remove users in group from select form
-			$.each(isGroup, function(index, user) {
-				$('#share_with option[value="'+user+'"]').remove();
-				$('#share_with').trigger('liszt:updated');
-			});
-		} else {
-			$(sharedWith).appendTo('#userList');
-			// Remove user from select form
-			$('#share_with option[value="'+uid_shared_with+'"]').remove();
-			$('#share_with').trigger('liszt:updated');
-		}
-		
-	},
-	removeSharedWith:function(uid_shared_with) {
-		var option;
-		if ($('#userList li[data-uid_shared_with="'+uid_shared_with+'"]').length > 0) {
-			$('#userList li[data-uid_shared_with="'+uid_shared_with+'"]').remove();
-			option = '<option value="'+uid_shared_with+'">'+uid_shared_with+'</option>';
-		} else if ($('#groupList li[data-uid_shared_with="'+uid_shared_with+'"]').length > 0) {
-			$('#groupList li[data-uid_shared_with="'+uid_shared_with+'"]').remove();
-			if ($('#groupList li').length < 1) {
-				$('#groups').hide();
-			}
-			option = '<option value="'+uid_shared_with+'(group)">'+uid_shared_with+' (group)</option>';
-		}
-		$(option).appendTo('#share_with');
-		$('#share_with').trigger('liszt:updated');
-	},
-	showPrivateLink:function(item, token) {
-		$('#privateLinkCheckbox').attr('checked', true);
-		var link = parent.location.protocol+'//'+location.host+OC.linkTo('', 'public.php')+'?service=files&token='+token;
-		if (token.indexOf('&path=') == -1) {
-			link += '&file=' + encodeURIComponent(item).replace(/%2F/g, '/');
-		} else {
-			// Disable checkbox if inside a shared parent folder
-			$('#privateLinkCheckbox').attr('disabled', 'true');
-		}
-		$('#privateLinkText').val(link);
-		$('#privateLinkText').show('blind', function() {
-			$('#privateLinkText').after('<br id="emailBreak" />');
-			$('#email').show();
-			$('#emailButton').show();
-		});
-	},
-	hidePrivateLink:function() {
-		$('#privateLinkText').hide('blind');
-		$('#emailBreak').remove();
-		$('#email').hide();
-		$('#emailButton').hide();
-	},
-	emailPrivateLink:function() {
-		var link = $('#privateLinkText').val();
-		var file = link.substr(link.lastIndexOf('/') + 1).replace(/%20/g, ' ');
-		var email = $('#email').val();
-		if (email != '') {
-			$.post(OC.filePath('files_sharing', 'ajax', 'email.php'), { toaddress: email, link: link, file: file }, function(result) {
-				if (result && result.status == 'success') {
-					$('#email').css('font-weight', 'bold');
-					$('#email').animate({ fontWeight: 'normal' }, 2000, function() {
-						$(this).val('');
-					}).val('Email sent');
-				} else {
-					OC.dialogs.alert(result.data.message, 'Error while sharing');
-				}
-			});
-		}
-	},
-	dirname:function(path) {
-		return path.replace(/\\/g,'/').replace(/\/[^\/]*$/, '');
-	}
-}
-
-=======
->>>>>>> 46d6fd15
 $(document).ready(function() {
 
 	if (typeof FileActions !== 'undefined') {
@@ -287,11 +61,4 @@
 		});
 	}
 
-<<<<<<< HEAD
-	$('#emailPrivateLink').live('submit', function(event) {
-		event.preventDefault();
-		OC.Share.emailPrivateLink();
-	});
-=======
->>>>>>> 46d6fd15
 });