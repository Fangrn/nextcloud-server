--- conflicted
+++ resolved
@@ -7,10 +7,6 @@
 "Missing a temporary folder" => "תיקייה זמנית חסרה",
 "Failed to write to disk" => "הכתיבה לכונן נכשלה",
 "Files" => "קבצים",
-<<<<<<< HEAD
-"Size" => "גודל",
-"Modified" => "זמן שינוי",
-=======
 "Delete" => "מחיקה",
 "generating ZIP-file, it may take some time." => "יוצר קובץ ZIP, אנא המתן.",
 "Unable to upload your file as it is a directory or has 0 bytes" => "לא יכול להעלות את הקובץ מכיוון שזו תקיה או שמשקל הקובץ 0 בתים",
@@ -24,7 +20,6 @@
 "folders" => "תקיות",
 "file" => "קובץ",
 "files" => "קבצים",
->>>>>>> 46d6fd15
 "File handling" => "טיפול בקבצים",
 "Maximum upload size" => "גודל העלאה מקסימלי",
 "max. possible: " => "המרבי האפשרי: ",
@@ -42,10 +37,9 @@
 "Name" => "שם",
 "Share" => "שיתוף",
 "Download" => "הורדה",
-<<<<<<< HEAD
+"Size" => "גודל",
+"Modified" => "זמן שינוי",
 "Delete" => "מחיקה",
-=======
->>>>>>> 46d6fd15
 "Upload too large" => "העלאה גדולה מידי",
 "The files you are trying to upload exceed the maximum size for file uploads on this server." => "הקבצים שניסית להעלות חרגו מהגודל המקסימלי להעלאת קבצים על שרת זה.",
 "Files are being scanned, please wait." => "הקבצים נסרקים, נא להמתין.",
