--- conflicted
+++ resolved
@@ -127,15 +127,11 @@
 }
 
 /* Multiselect bar */
-<<<<<<< HEAD
 #filestable.multiselect {
 	top: 88px;
 }
-table.multiselect thead { position:fixed; top:82px; z-index:1; -moz-box-sizing: border-box; box-sizing: border-box; left: 0; padding-left: 64px; width:100%; }
-=======
-#filestable.multiselect { top:63px; }
 table.multiselect thead { position:fixed; top:82px; z-index:1; -moz-box-sizing: border-box; box-sizing: border-box; left: 0; padding-left: 80px; width:100%; }
->>>>>>> ea6e74ca
+
 table.multiselect thead th {
 	background-color: rgba(210,210,210,.7);
 	color: #000;
