--- conflicted
+++ resolved
@@ -26,34 +26,18 @@
 	if (!($linkItem['permissions'] & OCP\PERMISSION_CREATE)) {
 		OCP\JSON::checkLoggedIn();
 	} else {
-<<<<<<< HEAD
 		// resolve reshares
 		$rootLinkItem = OCP\Share::resolveReShare($linkItem);
 
 		// Setup FS with owner
+		OC_Util::tearDownFS();
 		OC_Util::setupFS($rootLinkItem['uid_owner']);
-=======
-		// Setup FS with owner
-		OC_Util::tearDownFS();
-		OC_Util::setupFS($linkItem['uid_owner']);
-
-		// translate linkItem to the real folder name on the file system
-		$sharedItem = OCP\Share::getSharedItem($linkItem['item_type'], $linkItem['item_source'], $linkItem['uid_owner']);
-		if (!$sharedItem || empty($sharedItem) || $sharedItem === false) {
-			OCP\JSON::error(array('data' => array_merge(array('message' => $l->t('Unable to set upload directory.')))));
-			die();
-		}
->>>>>>> bc1c7766
 
 		// The token defines the target directory (security reasons)
 		$path = \OC\Files\Filesystem::getPath($linkItem['file_source']);
 		$dir = sprintf(
 			"/%s/%s",
-<<<<<<< HEAD
 			$path,
-=======
-			$sharedItem['path'],
->>>>>>> bc1c7766
 			isset($_POST['subdir']) ? $_POST['subdir'] : ''
 		);
 
