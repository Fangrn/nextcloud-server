<?php

/**
 * ownCloud
 *
 * @author Frank Karlitschek
 * @copyright 2012 Frank Karlitschek frank@owncloud.org
 *
 * This library is free software; you can redistribute it and/or
 * modify it under the terms of the GNU AFFERO GENERAL PUBLIC LICENSE
 * License as published by the Free Software Foundation; either
 * version 3 of the License, or any later version.
 *
 * This library is distributed in the hope that it will be useful,
 * but WITHOUT ANY WARRANTY; without even the implied warranty of
 * MERCHANTABILITY or FITNESS FOR A PARTICULAR PURPOSE.  See the
 * GNU AFFERO GENERAL PUBLIC LICENSE for more details.
 *
 * You should have received a copy of the GNU Affero General Public
 * License along with this library.  If not, see <http://www.gnu.org/licenses/>.
 *
 */

/**
 * Class for fileserver access
 *
 */
class OC_Files {
	static $tmpFiles = array();

	/**
	 * get the filesystem info
	 *
	 * @param string $path
	 * @return array
	 *
	 * returns an associative array with the following keys:
	 * - size
	 * - mtime
	 * - mimetype
	 * - encrypted
	 * - versioned
	 */
	public static function getFileInfo($path) {
		$path = \OC\Files\Filesystem::normalizePath($path);
		/**
		 * @var \OC\Files\Storage\Storage $storage
		 * @var string $path
		 */
		list($storage, $internalPath) = \OC\Files\Filesystem::resolvePath($path);
		$cache = $storage->getCache();

		if (!$cache->inCache($internalPath)) {
			$scanner = $storage->getScanner();
			$scanner->scan($internalPath, \OC\Files\Cache\Scanner::SCAN_SHALLOW);
		}

		$data = $cache->get($internalPath);

		if ($data['mimetype'] === 'httpd/unix-directory') {
			//add the sizes of other mountpoints to the folder
			$mountPoints = \OC\Files\Filesystem::getMountPoints($path);
			foreach ($mountPoints as $mountPoint) {
				$subStorage = \OC\Files\Filesystem::getStorage($mountPoint);
				$subCache = $subStorage->getCache();
				$rootEntry = $subCache->get('');

				$data['size'] += $rootEntry['size'];
			}
		}

		return $data;
	}

	/**
	 * get the content of a directory
	 *
	 * @param string $directory path under datadirectory
	 * @return array
	 */
	public static function getDirectoryContent($directory, $mimetype_filter = '') {
		$path = \OC\Files\Filesystem::normalizePath($directory);
		/**
		 * @var \OC\Files\Storage\Storage $storage
		 * @var string $path
		 */
		list($storage, $internalPath) = \OC\Files\Filesystem::resolvePath($path);
		$cache = $storage->getCache();

		if (!$cache->inCache($internalPath)) {
			$scanner = $storage->getScanner();
			$scanner->scan($internalPath, \OC\Files\Cache\Scanner::SCAN_SHALLOW);
		}

		$files = $cache->getFolderContents($internalPath); //TODO: mimetype_filter

		//add a folder for any mountpoint in this directory and add the sizes of other mountpoints to the folders
		$mountPoints = \OC\Files\Filesystem::getMountPoints($directory);
		$dirLength = strlen($path);
		foreach ($mountPoints as $mountPoint) {
			$subStorage = \OC\Files\Filesystem::getStorage($mountPoint);
			$subCache = $subStorage->getCache();
			$rootEntry = $subCache->get('');

			$relativePath = trim(substr($mountPoint, $dirLength), '/');
			if ($pos = strpos($relativePath, '/')) { //mountpoint inside subfolder add size to the correct folder
				$entryName = substr($relativePath, 0, $pos);
				foreach ($files as &$entry) {
					if ($entry['name'] === $entryName) {
						$entry['size'] += $rootEntry['size'];
					}
				}
			} else { //mountpoint in this folder, add an entry for it
				$rootEntry['name'] = $relativePath;
				$files[] = $rootEntry;
			}
		}

		usort($files, "fileCmp"); //TODO: remove this once ajax is merged
		return $files;
	}

	public static function searchByMime($mimetype_filter) {
		$files = array();
		$dirs_to_check = array('');
		while (!empty($dirs_to_check)) {
			// get next subdir to check
			$dir = array_pop($dirs_to_check);
			$dir_content = self::getDirectoryContent($dir, $mimetype_filter);
			foreach ($dir_content as $file) {
				if ($file['type'] == 'file') {
					$files[] = $dir . '/' . $file['name'];
				} else {
					$dirs_to_check[] = $dir . '/' . $file['name'];
				}
			}
		}
		return $files;
	}

	/**
<<<<<<< HEAD
	 * return the content of a file or return a zip file containning multiply files
	 *
	 * @param dir  $dir
	 * @param file $file ; seperated list of files to download
	 * @param boolean $only_header ; boolean to only send header of the request
	 */
	public static function get($dir, $files, $only_header = false) {
		if (strpos($files, ';')) {
			$files = explode(';', $files);
		}

		if (is_array($files)) {
=======
	* return the content of a file or return a zip file containning multiply files
	*
	* @param dir  $dir
	* @param file $file ; seperated list of files to download
	* @param boolean $only_header ; boolean to only send header of the request
	*/
	public static function get($dir,$files, $only_header = false) {
		if(strpos($files, ';')) {
			$files=explode(';', $files);
		}

		if(is_array($files)) {
>>>>>>> 41898a47
			self::validateZipDownload($dir, $files);
			$executionTime = intval(ini_get('max_execution_time'));
			set_time_limit(0);
			$zip = new ZipArchive();
			$filename = OC_Helper::tmpFile('.zip');
<<<<<<< HEAD
			if ($zip->open($filename, ZIPARCHIVE::CREATE | ZIPARCHIVE::OVERWRITE) !== true) {
				exit("cannot open <$filename>\n");
			}
			foreach ($files as $file) {
				$file = $dir . '/' . $file;
				if (\OC\Files\Filesystem::is_file($file)) {
					$tmpFile = OC_F\OC\Files\Filesystemilesystem::toTmpFile($file);
					self::$tmpFiles[] = $tmpFile;
					$zip->addFile($tmpFile, basename($file));
				} elseif (\OC\Files\Filesystem::is_dir($file)) {
=======
			if ($zip->open($filename, ZIPARCHIVE::CREATE | ZIPARCHIVE::OVERWRITE)!==true) {
				exit("cannot open <$filename>\n");
			}
			foreach($files as $file) {
				$file=$dir.'/'.$file;
				if(OC_Filesystem::is_file($file)) {
					$tmpFile=OC_Filesystem::toTmpFile($file);
					self::$tmpFiles[]=$tmpFile;
					$zip->addFile($tmpFile, basename($file));
				}elseif(OC_Filesystem::is_dir($file)) {
>>>>>>> 41898a47
					self::zipAddDir($file, $zip);
				}
			}
			$zip->close();
			set_time_limit($executionTime);
<<<<<<< HEAD
		} elseif (\OC\Files\Filesystem::is_dir($dir . '/' . $files)) {
=======
		}elseif(OC_Filesystem::is_dir($dir.'/'.$files)) {
>>>>>>> 41898a47
			self::validateZipDownload($dir, $files);
			$executionTime = intval(ini_get('max_execution_time'));
			set_time_limit(0);
			$zip = new ZipArchive();
			$filename = OC_Helper::tmpFile('.zip');
<<<<<<< HEAD
			if ($zip->open($filename, ZIPARCHIVE::CREATE | ZIPARCHIVE::OVERWRITE) !== true) {
				exit("cannot open <$filename>\n");
			}
			$file = $dir . '/' . $files;
=======
			if ($zip->open($filename, ZIPARCHIVE::CREATE | ZIPARCHIVE::OVERWRITE)!==true) {
				exit("cannot open <$filename>\n");
			}
			$file=$dir.'/'.$files;
>>>>>>> 41898a47
			self::zipAddDir($file, $zip);
			$zip->close();
			set_time_limit($executionTime);
		} else {
			$zip = false;
			$filename = $dir . '/' . $files;
		}
		@ob_end_clean();
		if ($zip or \OC\Files\Filesystem::isReadable($filename)) {
			header('Content-Disposition: attachment; filename="' . basename($filename) . '"');
			header('Content-Transfer-Encoding: binary');
			OC_Response::disableCaching();
			if ($zip) {
				ini_set('zlib.output_compression', 'off');
				header('Content-Type: application/zip');
				header('Content-Length: ' . filesize($filename));
			} else {
				header('Content-Type: ' . \OC\Files\Filesystem::getMimeType($filename));
			}
		} elseif ($zip or !\OC\Files\Filesystem::file_exists($filename)) {
			header("HTTP/1.0 404 Not Found");
<<<<<<< HEAD
			$tmpl = new OC_Template('', '404', 'guest');
=======
			$tmpl = new OC_Template( '', '404', 'guest' );
>>>>>>> 41898a47
			$tmpl->assign('file', $filename);
			$tmpl->printPage();
		} else {
			header("HTTP/1.0 403 Forbidden");
			die('403 Forbidden');
		}
		if ($only_header) {
			if (!$zip)
				header("Content-Length: " . \OC\Files\Filesystem::filesize($filename));
			return;
		}
<<<<<<< HEAD
		if ($zip) {
			$handle = fopen($filename, 'r');
=======
		if($zip) {
			$handle=fopen($filename, 'r');
>>>>>>> 41898a47
			if ($handle) {
				$chunkSize = 8 * 1024; // 1 MB chunks
				while (!feof($handle)) {
					echo fread($handle, $chunkSize);
					flush();
				}
			}
			unlink($filename);
		} else {
			\OC\Files\Filesystem::readfile($filename);
		}
		foreach (self::$tmpFiles as $tmpFile) {
			if (file_exists($tmpFile) and is_file($tmpFile)) {
				unlink($tmpFile);
			}
		}
	}

<<<<<<< HEAD
	public static function zipAddDir($dir, $zip, $internalDir = '') {
		$dirname = basename($dir);
		$zip->addEmptyDir($internalDir . $dirname);
		$internalDir .= $dirname .= '/';
		$files = OC_Files::getdirectorycontent($dir);
		foreach ($files as $file) {
			$filename = $file['name'];
			$file = $dir . '/' . $filename;
			if (\OC\Files\Filesystem::is_file($file)) {
				$tmpFile = \OC\Files\Filesystem::toTmpFile($file);
				OC_Files::$tmpFiles[] = $tmpFile;
				$zip->addFile($tmpFile, $internalDir . $filename);
			} elseif (\OC\Files\Filesystem::is_dir($file)) {
=======
	public static function zipAddDir($dir,$zip,$internalDir='') {
		$dirname=basename($dir);
		$zip->addEmptyDir($internalDir.$dirname);
		$internalDir.=$dirname.='/';
		$files=OC_Files::getdirectorycontent($dir);
		foreach($files as $file) {
			$filename=$file['name'];
			$file=$dir.'/'.$filename;
			if(OC_Filesystem::is_file($file)) {
				$tmpFile=OC_Filesystem::toTmpFile($file);
				OC_Files::$tmpFiles[]=$tmpFile;
				$zip->addFile($tmpFile, $internalDir.$filename);
			}elseif(OC_Filesystem::is_dir($file)) {
>>>>>>> 41898a47
				self::zipAddDir($file, $zip, $internalDir);
			}
		}
	}

	/**
<<<<<<< HEAD
	 * move a file or folder
	 *
	 * @param dir  $sourceDir
	 * @param file $source
	 * @param dir  $targetDir
	 * @param file $target
	 */
	public static function move($sourceDir, $source, $targetDir, $target) {
		if (OC_User::isLoggedIn() && ($sourceDir != '' || $source != 'Shared')) {
			$targetFile = self::normalizePath($targetDir . '/' . $target);
			$sourceFile = self::normalizePath($sourceDir . '/' . $source);
			return \OC\Files\Filesystem::rename($sourceFile, $targetFile);
=======
	* move a file or folder
	*
	* @param dir  $sourceDir
	* @param file $source
	* @param dir  $targetDir
	* @param file $target
	*/
	public static function move($sourceDir,$source,$targetDir,$target) {
		if(OC_User::isLoggedIn() && ($sourceDir != '' || $source != 'Shared')) {
			$targetFile=self::normalizePath($targetDir.'/'.$target);
			$sourceFile=self::normalizePath($sourceDir.'/'.$source);
			return OC_Filesystem::rename($sourceFile, $targetFile);
>>>>>>> 41898a47
		} else {
			return false;
		}
	}

	/**
<<<<<<< HEAD
	 * copy a file or folder
	 *
	 * @param dir  $sourceDir
	 * @param file $source
	 * @param dir  $targetDir
	 * @param file $target
	 */
	public static function copy($sourceDir, $source, $targetDir, $target) {
		if (OC_User::isLoggedIn()) {
			$targetFile = $targetDir . '/' . $target;
			$sourceFile = $sourceDir . '/' . $source;
			return \OC\Files\Filesystem::copy($sourceFile, $targetFile);
=======
	* copy a file or folder
	*
	* @param dir  $sourceDir
	* @param file $source
	* @param dir  $targetDir
	* @param file $target
	*/
	public static function copy($sourceDir,$source,$targetDir,$target) {
		if(OC_User::isLoggedIn()) {
			$targetFile=$targetDir.'/'.$target;
			$sourceFile=$sourceDir.'/'.$source;
			return OC_Filesystem::copy($sourceFile, $targetFile);
>>>>>>> 41898a47
		}
	}

	/**
	 * create a new file or folder
	 *
	 * @param dir  $dir
	 * @param file $name
	 * @param type $type
	 */
	public static function newFile($dir, $name, $type) {
		if (OC_User::isLoggedIn()) {
			$file = $dir . '/' . $name;
			if ($type == 'dir') {
				return \OC\Files\Filesystem::mkdir($file);
			} elseif ($type == 'file') {
				$fileHandle = \OC\Files\Filesystem::fopen($file, 'w');
				if ($fileHandle) {
					fclose($fileHandle);
					return true;
				} else {
					return false;
				}
			}
		}
	}

	/**
	 * deletes a file or folder
	 *
	 * @param dir  $dir
	 * @param file $name
	 */
	public static function delete($dir, $file) {
		if (OC_User::isLoggedIn() && ($dir != '' || $file != 'Shared')) {
			$file = $dir . '/' . $file;
			return \OC\Files\Filesystem::unlink($file);
		}
	}

	/**
	 * checks if the selected files are within the size constraint. If not, outputs an error page.
	 *
	 * @param dir   $dir
	 * @param files $files
	 */
	static function validateZipDownload($dir, $files) {
		if (!OC_Config::getValue('allowZipDownload', true)) {
			$l = OC_L10N::get('lib');
			header("HTTP/1.0 409 Conflict");
			$tmpl = new OC_Template('', 'error', 'user');
			$errors = array(
				array(
					'error' => $l->t('ZIP download is turned off.'),
					'hint' => $l->t('Files need to be downloaded one by one.') . '<br/><a href="javascript:history.back()">' . $l->t('Back to Files') . '</a>',
				)
			);
			$tmpl->assign('errors', $errors);
			$tmpl->printPage();
			exit;
		}

		$zipLimit = OC_Config::getValue('maxZipInputSize', OC_Helper::computerFileSize('800 MB'));
		if ($zipLimit > 0) {
			$totalsize = 0;
			if (is_array($files)) {
				foreach ($files as $file) {
					$totalsize += \OC\Files\Filesystem::filesize($dir . '/' . $file);
				}
			} else {
				$totalsize += \OC\Files\Filesystem::filesize($dir . '/' . $files);
			}
			if ($totalsize > $zipLimit) {
				$l = OC_L10N::get('lib');
				header("HTTP/1.0 409 Conflict");
				$tmpl = new OC_Template('', 'error', 'user');
				$errors = array(
					array(
						'error' => $l->t('Selected files too large to generate zip file.'),
						'hint' => 'Download the files in smaller chunks, seperately or kindly ask your administrator.<br/><a href="javascript:history.back()">' . $l->t('Back to Files') . '</a>',
					)
				);
				$tmpl->assign('errors', $errors);
				$tmpl->printPage();
				exit;
			}
		}
	}

	/**
	 * try to detect the mime type of a file
	 *
	 * @param  string  path
	 * @return string  guessed mime type
	 */
	static function getMimeType($path) {
		return \OC\Files\Filesystem::getMimeType($path);
	}

	/**
	 * get a file tree
	 *
	 * @param  string  path
	 * @return array
	 */
	static function getTree($path) {
		return \OC\Files\Filesystem::getTree($path);
	}

	/**
<<<<<<< HEAD
	 * pull a file from a remote server
	 *
	 * @param  string  source
	 * @param  string  token
	 * @param  string  dir
	 * @param  string  file
	 * @return string  guessed mime type
	 */
	static function pull($source, $token, $dir, $file) {
		$tmpfile = tempnam(get_temp_dir(), 'remoteCloudFile');
		$fp = fopen($tmpfile, 'w+');
		$url = $source .= "/files/pull.php?token=$token";
		$ch = curl_init();
=======
	* pull a file from a remote server
	* @param  string  source
	* @param  string  token
	* @param  string  dir
	* @param  string  file
	* @return string  guessed mime type
	*/
	static function pull($source,$token,$dir,$file) {
		$tmpfile=tempnam(get_temp_dir(), 'remoteCloudFile');
		$fp=fopen($tmpfile,'w+');
		$url=$source.="/files/pull.php?token=$token";
		$ch=curl_init();
>>>>>>> 41898a47
		curl_setopt($ch, CURLOPT_URL, $url);
		curl_setopt($ch, CURLOPT_FILE, $fp);
		curl_exec($ch);
		fclose($fp);
		$info = curl_getinfo($ch);
		$httpCode = $info['http_code'];
		curl_close($ch);
<<<<<<< HEAD
		if ($httpCode == 200 or $httpCode == 0) {
			\OC\Files\Filesystem::fromTmpFile($tmpfile, $dir . '/' . $file);
=======
		if($httpCode==200 or $httpCode==0) {
			OC_Filesystem::fromTmpFile($tmpfile, $dir.'/'.$file);
>>>>>>> 41898a47
			return true;
		} else {
			return false;
		}
	}

	/**
	 * set the maximum upload size limit for apache hosts using .htaccess
	 *
	 * @param int size filesisze in bytes
	 * @return false on failure, size on success
	 */
	static function setUploadLimit($size) {
		//don't allow user to break his config -- upper boundary
		if ($size > PHP_INT_MAX) {
			//max size is always 1 byte lower than computerFileSize returns
			if ($size > PHP_INT_MAX + 1)
				return false;
			$size -= 1;
		} else {
<<<<<<< HEAD
			$size = OC_Helper::humanFileSize($size);
			$size = substr($size, 0, -1); //strip the B
			$size = str_replace(' ', '', $size); //remove the space between the size and the postfix
=======
			$size=OC_Helper::humanFileSize($size);
			$size=substr($size, 0, -1);//strip the B
			$size=str_replace(' ', '', $size); //remove the space between the size and the postfix
>>>>>>> 41898a47
		}

		//don't allow user to break his config -- broken or malicious size input
		if (intval($size) == 0) {
			return false;
		}

		$htaccess = @file_get_contents(OC::$SERVERROOT . '/.htaccess'); //supress errors in case we don't have permissions for
		if (!$htaccess) {
			return false;
		}

		$phpValueKeys = array(
			'upload_max_filesize',
			'post_max_size'
		);

<<<<<<< HEAD
		foreach ($phpValueKeys as $key) {
			$pattern = '/php_value ' . $key . ' (\S)*/';
			$setting = 'php_value ' . $key . ' ' . $size;
			$hasReplaced = 0;
			$content = preg_replace($pattern, $setting, $htaccess, 1, $hasReplaced);
			if ($content !== null) {
=======
		foreach($phpValueKeys as $key) {
		    $pattern = '/php_value '.$key.' (\S)*/';
		    $setting = 'php_value '.$key.' '.$size;
		    $hasReplaced = 0;
		    $content = preg_replace($pattern, $setting, $htaccess, 1, $hasReplaced);
		    if($content !== null) {
>>>>>>> 41898a47
				$htaccess = $content;
			}
			if ($hasReplaced == 0) {
				$htaccess .= "\n" . $setting;
			}
		}

		//check for write permissions
		if (is_writable(OC::$SERVERROOT . '/.htaccess')) {
			file_put_contents(OC::$SERVERROOT . '/.htaccess', $htaccess);
			return OC_Helper::computerFileSize($size);
<<<<<<< HEAD
		} else {
			OC_Log::write('files', 'Can\'t write upload limit to ' . OC::$SERVERROOT . '/.htaccess. Please check the file permissions', OC_Log::WARN);
		}
=======
		} else { OC_Log::write('files', 'Can\'t write upload limit to '.OC::$SERVERROOT.'/.htaccess. Please check the file permissions', OC_Log::WARN); }
>>>>>>> 41898a47

		return false;
	}

	/**
	 * normalize a path, removing any double, add leading /, etc
	 *
	 * @param string $path
	 * @return string
	 */
	static public function normalizePath($path) {
<<<<<<< HEAD
		$path = '/' . $path;
		$old = '';
		while ($old != $path) { //replace any multiplicity of slashes with a single one
			$old = $path;
			$path = str_replace('//', '/', $path);
=======
		$path='/'.$path;
		$old='';
		while($old!=$path) {//replace any multiplicity of slashes with a single one
			$old=$path;
			$path=str_replace('//', '/', $path);
>>>>>>> 41898a47
		}
		return $path;
	}
}

function fileCmp($a, $b) {
	if ($a['type'] == 'dir' and $b['type'] != 'dir') {
		return -1;
	} elseif ($a['type'] != 'dir' and $b['type'] == 'dir') {
		return 1;
<<<<<<< HEAD
	} else {
=======
	}else{
>>>>>>> 41898a47
		return strnatcasecmp($a['name'], $b['name']);
	}
}<|MERGE_RESOLUTION|>--- conflicted
+++ resolved
@@ -139,11 +139,10 @@
 	}
 
 	/**
-<<<<<<< HEAD
 	 * return the content of a file or return a zip file containning multiply files
 	 *
-	 * @param dir  $dir
-	 * @param file $file ; seperated list of files to download
+	 * @param string $dir
+	 * @param string $file ; seperated list of files to download
 	 * @param boolean $only_header ; boolean to only send header of the request
 	 */
 	public static function get($dir, $files, $only_header = false) {
@@ -152,74 +151,36 @@
 		}
 
 		if (is_array($files)) {
-=======
-	* return the content of a file or return a zip file containning multiply files
-	*
-	* @param dir  $dir
-	* @param file $file ; seperated list of files to download
-	* @param boolean $only_header ; boolean to only send header of the request
-	*/
-	public static function get($dir,$files, $only_header = false) {
-		if(strpos($files, ';')) {
-			$files=explode(';', $files);
-		}
-
-		if(is_array($files)) {
->>>>>>> 41898a47
 			self::validateZipDownload($dir, $files);
 			$executionTime = intval(ini_get('max_execution_time'));
 			set_time_limit(0);
 			$zip = new ZipArchive();
 			$filename = OC_Helper::tmpFile('.zip');
-<<<<<<< HEAD
 			if ($zip->open($filename, ZIPARCHIVE::CREATE | ZIPARCHIVE::OVERWRITE) !== true) {
 				exit("cannot open <$filename>\n");
 			}
 			foreach ($files as $file) {
 				$file = $dir . '/' . $file;
 				if (\OC\Files\Filesystem::is_file($file)) {
-					$tmpFile = OC_F\OC\Files\Filesystemilesystem::toTmpFile($file);
+					$tmpFile = \OC\Files\Filesystem::toTmpFile($file);
 					self::$tmpFiles[] = $tmpFile;
 					$zip->addFile($tmpFile, basename($file));
 				} elseif (\OC\Files\Filesystem::is_dir($file)) {
-=======
-			if ($zip->open($filename, ZIPARCHIVE::CREATE | ZIPARCHIVE::OVERWRITE)!==true) {
-				exit("cannot open <$filename>\n");
-			}
-			foreach($files as $file) {
-				$file=$dir.'/'.$file;
-				if(OC_Filesystem::is_file($file)) {
-					$tmpFile=OC_Filesystem::toTmpFile($file);
-					self::$tmpFiles[]=$tmpFile;
-					$zip->addFile($tmpFile, basename($file));
-				}elseif(OC_Filesystem::is_dir($file)) {
->>>>>>> 41898a47
 					self::zipAddDir($file, $zip);
 				}
 			}
 			$zip->close();
 			set_time_limit($executionTime);
-<<<<<<< HEAD
 		} elseif (\OC\Files\Filesystem::is_dir($dir . '/' . $files)) {
-=======
-		}elseif(OC_Filesystem::is_dir($dir.'/'.$files)) {
->>>>>>> 41898a47
 			self::validateZipDownload($dir, $files);
 			$executionTime = intval(ini_get('max_execution_time'));
 			set_time_limit(0);
 			$zip = new ZipArchive();
 			$filename = OC_Helper::tmpFile('.zip');
-<<<<<<< HEAD
 			if ($zip->open($filename, ZIPARCHIVE::CREATE | ZIPARCHIVE::OVERWRITE) !== true) {
 				exit("cannot open <$filename>\n");
 			}
 			$file = $dir . '/' . $files;
-=======
-			if ($zip->open($filename, ZIPARCHIVE::CREATE | ZIPARCHIVE::OVERWRITE)!==true) {
-				exit("cannot open <$filename>\n");
-			}
-			$file=$dir.'/'.$files;
->>>>>>> 41898a47
 			self::zipAddDir($file, $zip);
 			$zip->close();
 			set_time_limit($executionTime);
@@ -241,11 +202,7 @@
 			}
 		} elseif ($zip or !\OC\Files\Filesystem::file_exists($filename)) {
 			header("HTTP/1.0 404 Not Found");
-<<<<<<< HEAD
 			$tmpl = new OC_Template('', '404', 'guest');
-=======
-			$tmpl = new OC_Template( '', '404', 'guest' );
->>>>>>> 41898a47
 			$tmpl->assign('file', $filename);
 			$tmpl->printPage();
 		} else {
@@ -257,13 +214,8 @@
 				header("Content-Length: " . \OC\Files\Filesystem::filesize($filename));
 			return;
 		}
-<<<<<<< HEAD
 		if ($zip) {
 			$handle = fopen($filename, 'r');
-=======
-		if($zip) {
-			$handle=fopen($filename, 'r');
->>>>>>> 41898a47
 			if ($handle) {
 				$chunkSize = 8 * 1024; // 1 MB chunks
 				while (!feof($handle)) {
@@ -282,7 +234,6 @@
 		}
 	}
 
-<<<<<<< HEAD
 	public static function zipAddDir($dir, $zip, $internalDir = '') {
 		$dirname = basename($dir);
 		$zip->addEmptyDir($internalDir . $dirname);
@@ -296,28 +247,12 @@
 				OC_Files::$tmpFiles[] = $tmpFile;
 				$zip->addFile($tmpFile, $internalDir . $filename);
 			} elseif (\OC\Files\Filesystem::is_dir($file)) {
-=======
-	public static function zipAddDir($dir,$zip,$internalDir='') {
-		$dirname=basename($dir);
-		$zip->addEmptyDir($internalDir.$dirname);
-		$internalDir.=$dirname.='/';
-		$files=OC_Files::getdirectorycontent($dir);
-		foreach($files as $file) {
-			$filename=$file['name'];
-			$file=$dir.'/'.$filename;
-			if(OC_Filesystem::is_file($file)) {
-				$tmpFile=OC_Filesystem::toTmpFile($file);
-				OC_Files::$tmpFiles[]=$tmpFile;
-				$zip->addFile($tmpFile, $internalDir.$filename);
-			}elseif(OC_Filesystem::is_dir($file)) {
->>>>>>> 41898a47
 				self::zipAddDir($file, $zip, $internalDir);
 			}
 		}
 	}
 
 	/**
-<<<<<<< HEAD
 	 * move a file or folder
 	 *
 	 * @param dir  $sourceDir
@@ -330,27 +265,12 @@
 			$targetFile = self::normalizePath($targetDir . '/' . $target);
 			$sourceFile = self::normalizePath($sourceDir . '/' . $source);
 			return \OC\Files\Filesystem::rename($sourceFile, $targetFile);
-=======
-	* move a file or folder
-	*
-	* @param dir  $sourceDir
-	* @param file $source
-	* @param dir  $targetDir
-	* @param file $target
-	*/
-	public static function move($sourceDir,$source,$targetDir,$target) {
-		if(OC_User::isLoggedIn() && ($sourceDir != '' || $source != 'Shared')) {
-			$targetFile=self::normalizePath($targetDir.'/'.$target);
-			$sourceFile=self::normalizePath($sourceDir.'/'.$source);
-			return OC_Filesystem::rename($sourceFile, $targetFile);
->>>>>>> 41898a47
 		} else {
 			return false;
 		}
 	}
 
 	/**
-<<<<<<< HEAD
 	 * copy a file or folder
 	 *
 	 * @param dir  $sourceDir
@@ -363,20 +283,6 @@
 			$targetFile = $targetDir . '/' . $target;
 			$sourceFile = $sourceDir . '/' . $source;
 			return \OC\Files\Filesystem::copy($sourceFile, $targetFile);
-=======
-	* copy a file or folder
-	*
-	* @param dir  $sourceDir
-	* @param file $source
-	* @param dir  $targetDir
-	* @param file $target
-	*/
-	public static function copy($sourceDir,$source,$targetDir,$target) {
-		if(OC_User::isLoggedIn()) {
-			$targetFile=$targetDir.'/'.$target;
-			$sourceFile=$sourceDir.'/'.$source;
-			return OC_Filesystem::copy($sourceFile, $targetFile);
->>>>>>> 41898a47
 		}
 	}
 
@@ -487,7 +393,6 @@
 	}
 
 	/**
-<<<<<<< HEAD
 	 * pull a file from a remote server
 	 *
 	 * @param  string  source
@@ -501,20 +406,6 @@
 		$fp = fopen($tmpfile, 'w+');
 		$url = $source .= "/files/pull.php?token=$token";
 		$ch = curl_init();
-=======
-	* pull a file from a remote server
-	* @param  string  source
-	* @param  string  token
-	* @param  string  dir
-	* @param  string  file
-	* @return string  guessed mime type
-	*/
-	static function pull($source,$token,$dir,$file) {
-		$tmpfile=tempnam(get_temp_dir(), 'remoteCloudFile');
-		$fp=fopen($tmpfile,'w+');
-		$url=$source.="/files/pull.php?token=$token";
-		$ch=curl_init();
->>>>>>> 41898a47
 		curl_setopt($ch, CURLOPT_URL, $url);
 		curl_setopt($ch, CURLOPT_FILE, $fp);
 		curl_exec($ch);
@@ -522,13 +413,8 @@
 		$info = curl_getinfo($ch);
 		$httpCode = $info['http_code'];
 		curl_close($ch);
-<<<<<<< HEAD
 		if ($httpCode == 200 or $httpCode == 0) {
 			\OC\Files\Filesystem::fromTmpFile($tmpfile, $dir . '/' . $file);
-=======
-		if($httpCode==200 or $httpCode==0) {
-			OC_Filesystem::fromTmpFile($tmpfile, $dir.'/'.$file);
->>>>>>> 41898a47
 			return true;
 		} else {
 			return false;
@@ -549,15 +435,9 @@
 				return false;
 			$size -= 1;
 		} else {
-<<<<<<< HEAD
 			$size = OC_Helper::humanFileSize($size);
 			$size = substr($size, 0, -1); //strip the B
 			$size = str_replace(' ', '', $size); //remove the space between the size and the postfix
-=======
-			$size=OC_Helper::humanFileSize($size);
-			$size=substr($size, 0, -1);//strip the B
-			$size=str_replace(' ', '', $size); //remove the space between the size and the postfix
->>>>>>> 41898a47
 		}
 
 		//don't allow user to break his config -- broken or malicious size input
@@ -575,21 +455,12 @@
 			'post_max_size'
 		);
 
-<<<<<<< HEAD
 		foreach ($phpValueKeys as $key) {
 			$pattern = '/php_value ' . $key . ' (\S)*/';
 			$setting = 'php_value ' . $key . ' ' . $size;
 			$hasReplaced = 0;
 			$content = preg_replace($pattern, $setting, $htaccess, 1, $hasReplaced);
 			if ($content !== null) {
-=======
-		foreach($phpValueKeys as $key) {
-		    $pattern = '/php_value '.$key.' (\S)*/';
-		    $setting = 'php_value '.$key.' '.$size;
-		    $hasReplaced = 0;
-		    $content = preg_replace($pattern, $setting, $htaccess, 1, $hasReplaced);
-		    if($content !== null) {
->>>>>>> 41898a47
 				$htaccess = $content;
 			}
 			if ($hasReplaced == 0) {
@@ -601,13 +472,9 @@
 		if (is_writable(OC::$SERVERROOT . '/.htaccess')) {
 			file_put_contents(OC::$SERVERROOT . '/.htaccess', $htaccess);
 			return OC_Helper::computerFileSize($size);
-<<<<<<< HEAD
 		} else {
 			OC_Log::write('files', 'Can\'t write upload limit to ' . OC::$SERVERROOT . '/.htaccess. Please check the file permissions', OC_Log::WARN);
 		}
-=======
-		} else { OC_Log::write('files', 'Can\'t write upload limit to '.OC::$SERVERROOT.'/.htaccess. Please check the file permissions', OC_Log::WARN); }
->>>>>>> 41898a47
 
 		return false;
 	}
@@ -619,19 +486,11 @@
 	 * @return string
 	 */
 	static public function normalizePath($path) {
-<<<<<<< HEAD
 		$path = '/' . $path;
 		$old = '';
 		while ($old != $path) { //replace any multiplicity of slashes with a single one
 			$old = $path;
 			$path = str_replace('//', '/', $path);
-=======
-		$path='/'.$path;
-		$old='';
-		while($old!=$path) {//replace any multiplicity of slashes with a single one
-			$old=$path;
-			$path=str_replace('//', '/', $path);
->>>>>>> 41898a47
 		}
 		return $path;
 	}
@@ -642,11 +501,7 @@
 		return -1;
 	} elseif ($a['type'] != 'dir' and $b['type'] == 'dir') {
 		return 1;
-<<<<<<< HEAD
 	} else {
-=======
-	}else{
->>>>>>> 41898a47
 		return strnatcasecmp($a['name'], $b['name']);
 	}
 }