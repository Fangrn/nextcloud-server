--- conflicted
+++ resolved
@@ -197,7 +197,6 @@
 		}
 		return false;
 	}
-<<<<<<< HEAD
 	/**
 	* @deprecated Replaced by isReadable() as part of CRUDS
 	*/
@@ -224,13 +223,6 @@
 	}
 	public function isSharable($path) {
 		return $this->basicOperation('isSharable', $path);
-=======
-	public function is_readable($path) {
-		return $this->basicOperation('is_readable', $path);
-	}
-	public function is_writable($path) {
-		return $this->basicOperation('is_writable', $path);
->>>>>>> f25ccaff
 	}
 	public function file_exists($path) {
 		if($path=='/'){
